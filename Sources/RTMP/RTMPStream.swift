import AVFoundation

/// An object that provides the interface to control a one-way channel over a RtmpConnection.
open class RTMPStream: IOStream {
    /// NetStatusEvent#info.code for NetStream
    /// - seealso: https://help.adobe.com/en_US/air/reference/html/flash/events/NetStatusEvent.html#NET_STATUS
    public enum Code: String {
        case bufferEmpty               = "NetStream.Buffer.Empty"
        case bufferFlush               = "NetStream.Buffer.Flush"
        case bufferFull                = "NetStream.Buffer.Full"
        case connectClosed             = "NetStream.Connect.Closed"
        case connectFailed             = "NetStream.Connect.Failed"
        case connectRejected           = "NetStream.Connect.Rejected"
        case connectSuccess            = "NetStream.Connect.Success"
        case drmUpdateNeeded           = "NetStream.DRM.UpdateNeeded"
        case failed                    = "NetStream.Failed"
        case multicastStreamReset      = "NetStream.MulticastStream.Reset"
        case pauseNotify               = "NetStream.Pause.Notify"
        case playFailed                = "NetStream.Play.Failed"
        case playFileStructureInvalid  = "NetStream.Play.FileStructureInvalid"
        case playInsufficientBW        = "NetStream.Play.InsufficientBW"
        case playNoSupportedTrackFound = "NetStream.Play.NoSupportedTrackFound"
        case playReset                 = "NetStream.Play.Reset"
        case playStart                 = "NetStream.Play.Start"
        case playStop                  = "NetStream.Play.Stop"
        case playStreamNotFound        = "NetStream.Play.StreamNotFound"
        case playTransition            = "NetStream.Play.Transition"
        case playUnpublishNotify       = "NetStream.Play.UnpublishNotify"
        case publishBadName            = "NetStream.Publish.BadName"
        case publishIdle               = "NetStream.Publish.Idle"
        case publishStart              = "NetStream.Publish.Start"
        case recordAlreadyExists       = "NetStream.Record.AlreadyExists"
        case recordFailed              = "NetStream.Record.Failed"
        case recordNoAccess            = "NetStream.Record.NoAccess"
        case recordStart               = "NetStream.Record.Start"
        case recordStop                = "NetStream.Record.Stop"
        case recordDiskQuotaExceeded   = "NetStream.Record.DiskQuotaExceeded"
        case secondScreenStart         = "NetStream.SecondScreen.Start"
        case secondScreenStop          = "NetStream.SecondScreen.Stop"
        case seekFailed                = "NetStream.Seek.Failed"
        case seekInvalidTime           = "NetStream.Seek.InvalidTime"
        case seekNotify                = "NetStream.Seek.Notify"
        case stepNotify                = "NetStream.Step.Notify"
        case unpauseNotify             = "NetStream.Unpause.Notify"
        case unpublishSuccess          = "NetStream.Unpublish.Success"
        case videoDimensionChange      = "NetStream.Video.DimensionChange"

        public var level: String {
            switch self {
            case .bufferEmpty:
                return "status"
            case .bufferFlush:
                return "status"
            case .bufferFull:
                return "status"
            case .connectClosed:
                return "status"
            case .connectFailed:
                return "error"
            case .connectRejected:
                return "error"
            case .connectSuccess:
                return "status"
            case .drmUpdateNeeded:
                return "status"
            case .failed:
                return "error"
            case .multicastStreamReset:
                return "status"
            case .pauseNotify:
                return "status"
            case .playFailed:
                return "error"
            case .playFileStructureInvalid:
                return "error"
            case .playInsufficientBW:
                return "warning"
            case .playNoSupportedTrackFound:
                return "status"
            case .playReset:
                return "status"
            case .playStart:
                return "status"
            case .playStop:
                return "status"
            case .playStreamNotFound:
                return "error"
            case .playTransition:
                return "status"
            case .playUnpublishNotify:
                return "status"
            case .publishBadName:
                return "error"
            case .publishIdle:
                return "status"
            case .publishStart:
                return "status"
            case .recordAlreadyExists:
                return "status"
            case .recordFailed:
                return "error"
            case .recordNoAccess:
                return "error"
            case .recordStart:
                return "status"
            case .recordStop:
                return "status"
            case .recordDiskQuotaExceeded:
                return "error"
            case .secondScreenStart:
                return "status"
            case .secondScreenStop:
                return "status"
            case .seekFailed:
                return "error"
            case .seekInvalidTime:
                return "error"
            case .seekNotify:
                return "status"
            case .stepNotify:
                return "status"
            case .unpauseNotify:
                return "status"
            case .unpublishSuccess:
                return "status"
            case .videoDimensionChange:
                return "status"
            }
        }

        func data(_ description: String) -> ASObject {
            [
                "code": rawValue,
                "level": level,
                "description": description
            ]
        }
    }

    /// The type of publish options.
    public enum HowToPublish: String, Sendable {
        /// Publish with server-side recording.
        case record
        /// Publish with server-side recording which is to append file if exists.
        case append
        /// Publish with server-side recording which is to append and ajust time file if exists.
        case appendWithGap
        /// Publish.
        case live
    }

    private struct PausedStatus {
        let audioIsMuted: Bool
        let videoIsMuted: Bool

        init(_ stream: IOStream) {
            audioIsMuted = stream.audioMixerSettings.isMuted
            videoIsMuted = stream.videoMixerSettings.isMuted
        }

        func restore(_ stream: IOStream) {
            stream.audioMixerSettings.isMuted = audioIsMuted
            stream.videoMixerSettings.isMuted = videoIsMuted
        }
    }

    static let defaultID: UInt32 = 0
    /// The RTMPStream metadata.
    public private(set) var metadata: [String: Any?] = [:]
    /// The RTMPStreamInfo object whose properties contain data.
    public internal(set) var info = RTMPStreamInfo()
    /// The object encoding (AMF). Framework supports AMF0 only.
    public private(set) var objectEncoding: RTMPObjectEncoding = RTMPConnection.defaultObjectEncoding
    /// The boolean value that indicates audio samples allow access or not.
    public private(set) var audioSampleAccess = true
    /// The boolean value that indicates video samples allow access or not.
    public private(set) var videoSampleAccess = true
    /// Incoming audio plays on the stream or not.
    public var receiveAudio = true {
        didSet {
            lockQueue.async {
                guard self.readyState == .playing else {
                    return
                }
                self.connection?.doOutput(chunk: RTMPChunk(message: RTMPCommandMessage(
                    streamId: self.id,
                    transactionId: 0,
                    objectEncoding: self.objectEncoding,
                    commandName: "receiveAudio",
                    commandObject: nil,
                    arguments: [self.receiveAudio]
                )))
            }
        }
    }
    /// Incoming video plays on the stream or not.
    public var receiveVideo = true {
        didSet {
            lockQueue.async {
                guard self.readyState == .playing else {
                    return
                }
                self.connection?.doOutput(chunk: RTMPChunk(message: RTMPCommandMessage(
                    streamId: self.id,
                    transactionId: 0,
                    objectEncoding: self.objectEncoding,
                    commandName: "receiveVideo",
                    commandObject: nil,
                    arguments: [self.receiveVideo]
                )))
            }
        }
    }
    /// Pauses playback or publish of a video stream or not.
    public var paused = false {
        didSet {
            lockQueue.async {
                switch self.readyState {
                case .publish, .publishing:
                    if self.paused {
                        self.pausedStatus = .init(self)
                        self.audioMixerSettings.isMuted = true
                        self.videoMixerSettings.isMuted = true
                    } else {
                        self.pausedStatus.restore(self)
                    }
                case .play, .playing:
                    self.connection?.doOutput(chunk: RTMPChunk(message: RTMPCommandMessage(
                        streamId: self.id,
                        transactionId: 0,
                        objectEncoding: self.objectEncoding,
                        commandName: "pause",
                        commandObject: nil,
                        arguments: [self.paused, floor(self.startedAt.timeIntervalSinceNow * -1000)]
                    )))
                default:
                    break
                }
            }
        }
    }
    /// Specifies the stream name used for FMLE-compatible sequences.
    public var fcPublishName: String?

    var id: UInt32 = RTMPStream.defaultID
    var frameCount: UInt16 = 0
    private(set) lazy var muxer = {
        return RTMPMuxer(self)
    }()
    private var messages: [RTMPCommandMessage] = []
    private var startedAt = Date() {
        didSet {
            dataTimestamps.removeAll()
        }
    }
    private lazy var dispatcher: EventDispatcher = {
        EventDispatcher(target: self)
    }()
    private lazy var pausedStatus = PausedStatus(self)
    private var howToPublish: RTMPStream.HowToPublish = .live
    private var dataTimestamps: [String: Date] = .init()
    private weak var connection: RTMPConnection?

    /// Creates a new stream.
    public init(connection: RTMPConnection, fcPublishName: String? = nil) {
        self.connection = connection
        super.init()
        self.fcPublishName = fcPublishName
        connection.addStream(self)
        addEventListener(.rtmpStatus, selector: #selector(on(status:)), observer: self)
        connection.addEventListener(.rtmpStatus, selector: #selector(on(status:)), observer: self)
        if connection.connected {
            connection.createStream(self)
        }
        mixer.muxer = muxer
    }

    deinit {
        mixer.stopRunning()
        removeEventListener(.rtmpStatus, selector: #selector(on(status:)), observer: self)
        connection?.removeEventListener(.rtmpStatus, selector: #selector(on(status:)), observer: self)
    }

    /// Plays a live stream from RTMPServer.
    public func play(_ arguments: Any?...) {
        // swiftlint:disable:next closure_body_length
        lockQueue.async {
            guard let name: String = arguments.first as? String else {
                switch self.readyState {
                case .play, .playing:
                    self.info.resourceName = nil
                    self.close(withLockQueue: false)
                default:
                    break
                }
                return
            }

            self.info.resourceName = name
            let message = RTMPCommandMessage(
                streamId: self.id,
                transactionId: 0,
                objectEncoding: self.objectEncoding,
                commandName: "play",
                commandObject: nil,
                arguments: arguments
            )

            switch self.readyState {
            case .initialized:
                self.messages.append(message)
            default:
                self.readyState = .play
                self.connection?.doOutput(chunk: RTMPChunk(message: message))
            }
        }
    }

    /// Seeks the keyframe.
    public func seek(_ offset: Double) {
        lockQueue.async {
            guard self.readyState == .playing else {
                return
            }
            self.connection?.doOutput(chunk: RTMPChunk(message: RTMPCommandMessage(
                streamId: self.id,
                transactionId: 0,
                objectEncoding: self.objectEncoding,
                commandName: "seek",
                commandObject: nil,
                arguments: [offset]
            )))
        }
    }

    /// Sends streaming audio, vidoe and data message from client.
    public func publish(_ name: String?, type: RTMPStream.HowToPublish = .live) {
        // swiftlint:disable:next closure_body_length
        lockQueue.async {
            guard let name: String = name else {
                switch self.readyState {
                case .publish, .publishing:
                    self.close(withLockQueue: false)
                default:
                    break
                }
                return
            }

            if self.info.resourceName == name && self.readyState == .publishing(muxer: self.muxer) {
                self.howToPublish = type
                return
            }

            self.info.resourceName = name
            self.howToPublish = type

            let message = RTMPCommandMessage(
                streamId: self.id,
                transactionId: 0,
                objectEncoding: self.objectEncoding,
                commandName: "publish",
                commandObject: nil,
                arguments: [name, type.rawValue]
            )

            switch self.readyState {
            case .initialized:
                self.messages.append(message)
            default:
                self.readyState = .publish
                self.connection?.doOutput(chunk: RTMPChunk(message: message))
            }
        }
    }

    /// Stops playing or publishing and makes available other uses.
    public func close() {
        close(withLockQueue: true)
    }
    
    public func deleteStream() {
           deleteStream(withLockQueue: true)
       }

    /// Sends a message on a published stream to all subscribing clients.
    ///
    /// ```
    /// // To add a metadata to a live stream sent to an RTMP Service.
    /// stream.send("@setDataFrame", "onMetaData", metaData)
    /// // To clear a metadata that has already been set in the stream.
    /// stream.send("@clearDataFrame", "onMetaData");
    /// ```
    ///
    /// - Parameters:
    ///   - handlerName: The message to send.
    ///   - arguemnts: Optional arguments.
    ///   - isResetTimestamp: A workaround option for sending timestamps as 0 in some services.
    public func send(handlerName: String, arguments: Any?..., isResetTimestamp: Bool = false) {
        lockQueue.async {
            guard self.readyState == .publishing(muxer: self.muxer) else {
                return
            }
            if isResetTimestamp {
                self.dataTimestamps[handlerName] = nil
            }
            let dataWasSent = self.dataTimestamps[handlerName] == nil ? false : true
            let timestmap: UInt32 = dataWasSent ? UInt32((self.dataTimestamps[handlerName]?.timeIntervalSinceNow ?? 0) * -1000) : UInt32(self.startedAt.timeIntervalSinceNow * -1000)
            self.doOutput(
                dataWasSent ? RTMPChunkType.one : RTMPChunkType.zero,
                chunkStreamId: RTMPChunk.StreamID.data.rawValue,
                message: RTMPDataMessage(
                    streamId: self.id,
                    objectEncoding: self.objectEncoding,
                    timestamp: timestmap,
                    handlerName: handlerName,
                    arguments: arguments
                )
            )
            self.dataTimestamps[handlerName] = .init()
        }
    }

    /// Creates flv metadata for a stream.
    open func makeMetaData() -> ASObject {
        var metadata: [String: Any] = [
            "duration": 0
        ]
        if !videoInputFormats.isEmpty {
            metadata["width"] = videoSettings.videoSize.width
            metadata["height"] = videoSettings.videoSize.height
            #if os(iOS) || os(macOS) || os(tvOS)
            metadata["framerate"] = frameRate
            #endif
            switch videoSettings.format {
            case .h264:
                metadata["videocodecid"] = FLVVideoCodec.avc.rawValue
            case .hevc:
                metadata["videocodecid"] = FLVVideoFourCC.hevc.rawValue
            }
            metadata["videodatarate"] = videoSettings.bitRate / 1000
        }
        if !audioInputFormats.isEmpty {
            metadata["audiocodecid"] = FLVAudioCodec.aac.rawValue
            metadata["audiodatarate"] = audioSettings.bitRate / 1000
            if let outputFormat = mixer.audioIO.outputFormat {
                metadata["audiosamplerate"] = outputFormat.sampleRate
            }
        }
        return metadata
    }

    override public func readyStateDidChange(to readyState: IOStream.ReadyState) {
        guard let connection else {
            return
        }
        switch readyState {
        case .open:
            currentFPS = 0
            frameCount = 0
            audioSampleAccess = true
            videoSampleAccess = true
            metadata.removeAll()
            info.clear()
            for message in messages {
                message.streamId = id
                message.transactionId = connection.newTransaction
                switch message.commandName {
                case "play":
                    self.readyState = .play
                case "publish":
                    self.readyState = .publish
                default:
                    break
                }
                connection.doOutput(chunk: RTMPChunk(message: message))
            }
            messages.removeAll()
        case .playing:
            startedAt = .init()
        case .publish:
            bitrateStrategy.setUp()
            startedAt = .init()
        case .publishing:
            startedAt = .init()
            let metadata = makeMetaData()
            send(handlerName: "@setDataFrame", arguments: "onMetaData", ASArray(metadata))
            self.metadata = metadata
        default:
            break
        }
        super.readyStateDidChange(to: readyState)
    }

    func close(withLockQueue: Bool) {
        if withLockQueue {
            lockQueue.sync {
                self.close(withLockQueue: false)
            }
            return
        }
        guard let connection, ReadyState.open.rawValue < readyState.rawValue else {
            return
        }
        readyState = .open
        if let fcPublishName {
            connection.call("FCUnpublish", responder: nil, arguments: fcPublishName)
        }
<<<<<<< HEAD
        connection.socket?.doOutput(chunk: RTMPChunk(
                                        type: .zero,
                                        streamId: RTMPChunk.StreamID.command.rawValue,
                                        message: RTMPCommandMessage(
                                            streamId: 0,
                                            transactionId: 0,
                                            objectEncoding: self.objectEncoding,
                                            commandName: "closeStream",
                                            commandObject: nil,
                                            arguments: [self.id]
                                        )))
        deleteStream()
=======
        connection.doOutput(chunk: RTMPChunk(
                                type: .zero,
                                streamId: RTMPChunk.StreamID.command.rawValue,
                                message: RTMPCommandMessage(
                                    streamId: 0,
                                    transactionId: 0,
                                    objectEncoding: self.objectEncoding,
                                    commandName: "closeStream",
                                    commandObject: nil,
                                    arguments: [self.id]
                                )))
>>>>>>> c78257d2
    }
    
    func deleteStream(withLockQueue: Bool) {
            if withLockQueue {
                lockQueue.sync {
                    self.deleteStream(withLockQueue: false)
                }
                return
            }
            guard let connection, ReadyState.open.rawValue < readyState.rawValue else {
                return
            }
            readyState = .open
        connection.socket?.doOutput(chunk: RTMPChunk(
                                    type: .zero,
                                    streamId: RTMPChunk.StreamID.command.rawValue,
                                    message: RTMPCommandMessage(
                                        streamId: 0,
                                        transactionId: 0,
                                        objectEncoding: self.objectEncoding,
                                        commandName: "deleteStream",
                                        commandObject: nil,
                                        arguments: [self.id]
                                    )))
        }

    func doOutput(_ type: RTMPChunkType, chunkStreamId: UInt16, message: RTMPMessage) {
        message.streamId = id
        let length = connection?.doOutput(chunk: .init(
            type: type,
            streamId: chunkStreamId,
            message: message
        )) ?? 0
        info.byteCount.mutate { $0 += Int64(length) }
    }

    func on(timer: Timer) {
        currentFPS = frameCount
        frameCount = 0
        info.on(timer: timer)
    }

    func dispatch(_ message: RTMPDataMessage) {
        info.byteCount.mutate { $0 += Int64(message.payload.count) }
        switch message.handlerName {
        case "onMetaData":
            metadata = message.arguments[0] as? [String: Any?] ?? [:]
        case "|RtmpSampleAccess":
            audioSampleAccess = message.arguments[0] as? Bool ?? true
            videoSampleAccess = message.arguments[1] as? Bool ?? true
        default:
            break
        }
    }

    @objc
    private func on(status: Notification) {
        let e = Event.from(status)
        guard let connection, let data = e.data as? ASObject, let code = data["code"] as? String else {
            return
        }
        switch code {
        case RTMPConnection.Code.connectSuccess.rawValue:
            readyState = .initialized
            connection.createStream(self)
        case RTMPStream.Code.playReset.rawValue:
            readyState = .play
        case RTMPStream.Code.playStart.rawValue:
            readyState = .playing
        case RTMPStream.Code.publishStart.rawValue:
            readyState = .publishing(muxer: muxer)
        default:
            break
        }
    }
}

extension RTMPStream: EventDispatcherConvertible {
    // MARK: EventDispatcherConvertible
    public func addEventListener(_ type: Event.Name, selector: Selector, observer: AnyObject? = nil, useCapture: Bool = false) {
        dispatcher.addEventListener(type, selector: selector, observer: observer, useCapture: useCapture)
    }

    public func removeEventListener(_ type: Event.Name, selector: Selector, observer: AnyObject? = nil, useCapture: Bool = false) {
        dispatcher.removeEventListener(type, selector: selector, observer: observer, useCapture: useCapture)
    }

    public func dispatch(event: Event) {
        dispatcher.dispatch(event: event)
    }

    public func dispatch(_ type: Event.Name, bubbles: Bool, data: Any?) {
        dispatcher.dispatch(type, bubbles: bubbles, data: data)
    }
}<|MERGE_RESOLUTION|>--- conflicted
+++ resolved
@@ -506,7 +506,6 @@
         if let fcPublishName {
             connection.call("FCUnpublish", responder: nil, arguments: fcPublishName)
         }
-<<<<<<< HEAD
         connection.socket?.doOutput(chunk: RTMPChunk(
                                         type: .zero,
                                         streamId: RTMPChunk.StreamID.command.rawValue,
@@ -519,19 +518,6 @@
                                             arguments: [self.id]
                                         )))
         deleteStream()
-=======
-        connection.doOutput(chunk: RTMPChunk(
-                                type: .zero,
-                                streamId: RTMPChunk.StreamID.command.rawValue,
-                                message: RTMPCommandMessage(
-                                    streamId: 0,
-                                    transactionId: 0,
-                                    objectEncoding: self.objectEncoding,
-                                    commandName: "closeStream",
-                                    commandObject: nil,
-                                    arguments: [self.id]
-                                )))
->>>>>>> c78257d2
     }
     
     func deleteStream(withLockQueue: Bool) {
